--- conflicted
+++ resolved
@@ -26,19 +26,10 @@
 __license__ = 'MIT'
 __copyright__ = 'Copyright (C) 2020 Evgeny Drobotun'
 
-<<<<<<< HEAD
+
 from gostcrypto import gosthash
 from gostcrypto import gostcipher
 from gostcrypto import gostsignature
 from gostcrypto import gostrandom
 from gostcrypto import gosthmac
-from gostcrypto import gostpbkdf
-=======
-from . import gosthash # GOST34112012
-from .gostcipher import GOST34122015Kuznechik, GOST34122015Magma
-from .gostcipher import GOST34132015
-from .gostsignature import GOST34102012
-from .gostrandom import R132356510062017
-from .gosthmac import R5011132016
-from .gostpbkdf import R5011112016
->>>>>>> ccf794bc
+from gostcrypto import gostpbkdf